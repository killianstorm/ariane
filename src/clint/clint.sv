--- conflicted
+++ resolved
@@ -151,13 +151,9 @@
     // 1. Put the RTC input through a classic two stage edge-triggered synchronizer to filter out any
     //    metastability effects (or at least make them unlikely :-))
     sync_wedge i_sync_edge (
-<<<<<<< HEAD
         .clk_i,
         .rst_ni,
-        .en_i      ( 1'b1           ),
-=======
         .en_i      ( ~testmode_i    ),
->>>>>>> 8401bb99
         .serial_i  ( rtc_i          ),
         .r_edge_o  ( increase_timer ),
         .f_edge_o  (                ), // left open
