--- conflicted
+++ resolved
@@ -616,7 +616,6 @@
                     endcase
                 end
 
-<<<<<<< HEAD
                 // --------------------------------
                 // Floating-Point Load/store
                 // --------------------------------
@@ -864,9 +863,6 @@
                 // ----------------------------------
                 // Atomic Operations
                 // ----------------------------------
-                `ifdef ENABLE_ATOMICS
-=======
->>>>>>> 7b8e5c2a
                 riscv::OpcodeAmo: begin
                     // we are going to use the load unit for AMOs
                     instruction_o.fu  = STORE;
